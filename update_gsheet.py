import sys
import os
import csv
import re
import gspread
import argparse
from datetime import datetime
from google.oauth2.service_account import Credentials
import signal

# --- Robustly handle BrokenPipeError for command-line usage ---
try:
    signal.signal(signal.SIGPIPE, signal.SIG_DFL)
except (AttributeError, ValueError):
    # signal.SIGPIPE is not available on all platforms (e.g., Windows).
    pass
# ---------------------------------------------------------------

# --- Configuration & Constants ---
SPREADSHEET_URL = os.getenv('GOOGLE_SHEET_URL')
WORKSHEET_NAME = os.getenv('GOOGLE_SHEET_TAB_NAME', 'stLink Data')
SERVICE_ACCOUNT_FILE = os.getenv('GCP_SERVICE_ACCOUNT_FILE')

# Base list of numerical columns, the dynamic price column will be added to this.
BASE_NUMERICAL_COLUMNS = ['stlink_balance','link_balance','lsd_tokens','queued_tokens','reward_share']

UNIQUE_ID_COLUMN = 'block'
DATE_COLUMN_NAME = 'block_date'
PERMISSION_ERROR_EXIT_CODE = 3

# --- New Constants for the Report Tab ---
REPORT_WORKSHEET_NAME = "stLink Monthly"
REPORT_TAB_REWARD_HEADER = "stLink Reward"


def extract_spreadsheet_id_from_url(url):
    """Extracts the spreadsheet ID from a Google Sheets URL using regex."""
    match = re.search(r'/spreadsheets/d/([a-zA-Z0-9-_]+)', url)
    return match.group(1) if match else None

def col_index_to_letter(col_index):
    """Converts a 0-indexed column number to its letter representation (e.g., 0 -> A, 26 -> AA)."""
    letter = ""
    while col_index >= 0:
        col_index, remainder = divmod(col_index, 26)
        letter = chr(65 + remainder) + letter
        col_index -= 1
    return letter

def connect_to_gsheet():
    """Authenticates and connects to the Google Sheet. Returns a worksheet object for the main data tab."""
    if not all([SPREADSHEET_URL, WORKSHEET_NAME, SERVICE_ACCOUNT_FILE]):
        print("Error: Missing one or more required environment variables:", file=sys.stderr)
        print("  - GOOGLE_SHEET_URL, GOOGLE_SHEET_TAB_NAME, GCP_SERVICE_ACCOUNT_FILE", file=sys.stderr)
        sys.exit(1)

    spreadsheet_id = extract_spreadsheet_id_from_url(SPREADSHEET_URL)
    if not spreadsheet_id:
        print(f"Error: Could not extract a valid Spreadsheet ID from the URL.", file=sys.stderr)
        sys.exit(1)

    print("Connecting to Google Sheets...", file=sys.stderr)
    try:
        scopes = ["https://www.googleapis.com/auth/spreadsheets"]
        creds = Credentials.from_service_account_file(SERVICE_ACCOUNT_FILE, scopes=scopes)
        gc = gspread.authorize(creds)
        spreadsheet = gc.open_by_key(spreadsheet_id)
        
        try:
            worksheet = spreadsheet.worksheet(WORKSHEET_NAME)
        except gspread.exceptions.WorksheetNotFound:
            print(f"Worksheet '{WORKSHEET_NAME}' not found. Creating it...", file=sys.stderr)
            worksheet = spreadsheet.add_worksheet(title=WORKSHEET_NAME, rows=1000, cols=20)
            
        return worksheet
        
    except PermissionError:
        print(f"\nFATAL: A file system PermissionError occurred.", file=sys.stderr)
        print(f"The script was denied permission to read the key file: '{SERVICE_ACCOUNT_FILE}'", file=sys.stderr)
        print("Please check the file and directory permissions.", file=sys.stderr)
        sys.exit(PERMISSION_ERROR_EXIT_CODE)
    except FileNotFoundError:
        print(f"Error: Service account key file not found at '{SERVICE_ACCOUNT_FILE}'", file=sys.stderr)
        sys.exit(1)
    except Exception as e:
        print(f"\nAn unexpected error occurred during connection:", file=sys.stderr)
        print(f"ERROR DETAILS: {repr(e)}\n", file=sys.stderr)
        sys.exit(1)

def convert_to_number(value):
    """Convert a string to int or float if it represents a number, else return unchanged."""
    if not isinstance(value, str) or not value.strip():
        return value
    try:
        return int(value)
    except ValueError:
        try:
            return float(value)
        except ValueError:
            return value

def handle_get_last_date(worksheet):
    """Finds, formats, and prints the latest date from the specified date column."""
    print(f"Fetching header from '{worksheet.title}' to find '{DATE_COLUMN_NAME}' column...", file=sys.stderr)
    try:
        header = worksheet.row_values(1)
    except gspread.exceptions.APIError as e:
        print(f"Error fetching header: {e}", file=sys.stderr)
        sys.exit(1)

    if not header:
        print("Sheet appears to be empty. No date to return.", file=sys.stderr)
        return

    try:
        date_col_index = header.index(DATE_COLUMN_NAME) + 1
    except ValueError:
        print(f"Error: Date column '{DATE_COLUMN_NAME}' not found in the sheet header.", file=sys.stderr)
        sys.exit(1)

    print(f"Fetching dates from column {date_col_index}...", file=sys.stderr)
    dates_str = worksheet.col_values(date_col_index)[1:]
    
    last_date = None
    for date_str in dates_str:
        if not date_str: continue
        try:
            current_date = datetime.strptime(date_str, '%Y-%m-%d %H:%M:%S')
            if last_date is None or current_date > last_date:
                last_date = current_date
        except ValueError:
            continue

    if last_date:
        print(last_date.strftime('%Y-%m-%d'))
    else:
        print("No valid dates found in the column.", file=sys.stderr)

def handle_update_sheet(worksheet):
    """Reads CSV from stdin and appends new, unique rows to the sheet with proper numerical and date types."""
    print("Reading new data from stdin...", file=sys.stderr)
    stdin_data = sys.stdin.read()

    # --- DIAGNOSTIC DEBUGGING START ---
    all_lines = stdin_data.strip().splitlines()
    print("--- DIAGNOSTIC DATA ---", file=sys.stderr)
    print(f"Total lines read from stdin (including header): {len(all_lines)}", file=sys.stderr)
    if len(all_lines) > 1:
        print(f"Last data row read from stdin: {all_lines[-1]}", file=sys.stderr)
    else:
        print("No data rows were read from stdin.", file=sys.stderr)
    print("-----------------------", file=sys.stderr)
    # --- DIAGNOSTIC DEBUGGING END ---
    
    if not all_lines or len(all_lines) <= 1:
        print("No input data received or only a header was found. Exiting.", file=sys.stderr)
        return

    csv_reader = csv.reader(all_lines)
    new_data_rows = list(csv_reader)
    new_header = new_data_rows[0]

<<<<<<< HEAD
    all_numerical_cols = BASE_NUMERICAL_COLUMNS.copy()
    dynamic_price_col = next((col for col in new_header if col.startswith('link_price_')), None)
    
    if dynamic_price_col:
        print(f"Found dynamic price column in CSV data: '{dynamic_price_col}'", file=sys.stderr)
        all_numerical_cols.append(dynamic_price_col)
    else:
        print("Warning: No column starting with 'link_price_' found in the input CSV.", file=sys.stderr)
        
=======
    # ... (the rest of the function continues with the same logic as before for conversions)
>>>>>>> c5950aca
    numerical_col_indices = []
    try:
        numerical_col_indices = [new_header.index(col) for col in all_numerical_cols]
    except ValueError as e:
        print(f"Warning: A numerical column was not found in the CSV header: {e}", file=sys.stderr)

    try:
        date_col_index = new_header.index(DATE_COLUMN_NAME)
    except ValueError:
        print(f"Warning: Date column '{DATE_COLUMN_NAME}' not found in header.", file=sys.stderr)
        date_col_index = None

<<<<<<< HEAD
    converted_rows = [new_data_rows[0]]
    for row in new_data_rows[1:]:
        new_row = row.copy()
        for col_idx in numerical_col_indices:
            if len(new_row) > col_idx:
                new_row[col_idx] = convert_to_number(new_row[col_idx])
=======
    converted_rows = [new_header]
    for row in new_data_rows[1:]:
        new_row = row.copy()
        for col_idx in numerical_col_indices:
            if len(new_row) > col_idx: new_row[col_idx] = convert_to_number(new_row[col_idx])
>>>>>>> c5950aca
        if date_col_index is not None and len(new_row) > date_col_index and new_row[date_col_index].strip():
            try:
                parsed_date = datetime.strptime(new_row[date_col_index], '%Y-%m-%d %H:%M:%S')
                new_row[date_col_index] = parsed_date.strftime('%Y-%m-%d %H:%M:%S')
            except ValueError:
                print(f"Warning: Could not parse date '{new_row[date_col_index]}' in row {row}. Keeping as string.", file=sys.stderr)
        converted_rows.append(new_row)

    print(f"Fetching existing data from tab '{worksheet.title}'...", file=sys.stderr)
    existing_data = worksheet.get_all_values()
    
    rows_to_append = []
    if not existing_data:
        print("Sheet is empty. Adding all new data.", file=sys.stderr)
        rows_to_append = converted_rows
    else:
        existing_header = existing_data[0]
        try:
            unique_id_col_index = existing_header.index(UNIQUE_ID_COLUMN)
            existing_ids = set()
            for r_idx, row in enumerate(existing_data[1:]):
                if len(row) > unique_id_col_index and row[unique_id_col_index].strip():
                    try:
                        # Robust conversion for existing IDs
                        existing_ids.add(int(float(row[unique_id_col_index].strip())))
                    except ValueError:
                        print(f"Warning: Could not convert existing ID '{row[unique_id_col_index]}' to a number on sheet row {r_idx + 2}. Skipping ID.", file=sys.stderr)

            print(f"Found {len(existing_ids)} existing unique IDs.", file=sys.stderr)
            
            new_unique_id_col_index = new_header.index(UNIQUE_ID_COLUMN)
            for i, row in enumerate(converted_rows[1:]):
                if len(row) > new_unique_id_col_index and row[new_unique_id_col_index].strip():
                    try:
                        # Robust conversion for new IDs
                        new_id = int(float(row[new_unique_id_col_index].strip()))
                        if new_id not in existing_ids:
                            rows_to_append.append(row)
                    except ValueError:
                         print(f"Warning: Could not convert new ID '{row[new_unique_id_col_index]}' to a number on input row {i + 2}. Skipping row.", file=sys.stderr)

        except (ValueError, IndexError):
            print(f"Warning: Could not find '{UNIQUE_ID_COLUMN}' in header or data is inconsistent.", file=sys.stderr)
            print("Clearing the sheet and adding all new data to ensure consistency.", file=sys.stderr)
            worksheet.clear()
            rows_to_append = converted_rows
    
    if rows_to_append:
        # Check if we are appending the header unnecessarily
        if existing_data and rows_to_append[0] == existing_header:
             rows_to_append.pop(0) # Remove header if sheet is not empty

        if not rows_to_append:
             print("No new rows to add. The sheet is already up-to-date.", file=sys.stderr)
             return

        print(f"Appending {len(rows_to_append)} new rows...", file=sys.stderr)
        worksheet.append_rows(rows_to_append, value_input_option='USER_ENTERED')
        
        if date_col_index is not None:
<<<<<<< HEAD
            spreadsheet = worksheet.spreadsheet
            sheet_id = worksheet.id
            requests = [
                {
                    'repeatCell': {
                        'range': {
                            'sheetId': sheet_id, 'startRowIndex': 1, 'endRowIndex': 1000,
                            'startColumnIndex': date_col_index, 'endColumnIndex': date_col_index + 1
                        },
                        'cell': {'userEnteredFormat': {'numberFormat': {'type': 'DATE', 'pattern': 'yyyy-mm-dd hh:mm:ss'}}},
                        'fields': 'userEnteredFormat.numberFormat'
                    }
                }
            ]
            print(f"Applying date format to column '{DATE_COLUMN_NAME}'...", file=sys.stderr)
            spreadsheet.batch_update({'requests': requests})
=======
            # ... (formatting logic remains the same)
            pass # The original formatting logic is correct
>>>>>>> c5950aca
        
        print("Successfully updated the Google Sheet.", file=sys.stderr)
    else:
        print("No new rows to add. The sheet is already up-to-date.", file=sys.stderr)

def get_currency_symbol(header_name):
    """Extracts a currency symbol from a header string like 'link_price_usd'."""
    try:
        currency_code = header_name.split('_')[-1].upper()
    except (IndexError, AttributeError):
        return '$' 
        
    symbols = {
        'USD': '$', 'CAD': '$', 'AUD': '$',
        'EUR': '€',
        'GBP': '£',
        'JPY': '¥',
        'CHF': 'Fr'
    }
    return symbols.get(currency_code, '$')

def handle_setup_report_tab(spreadsheet, source_tab_name):
    """Creates/configures the 'Monthly Report' tab, dynamically finding the price column."""
    print(f"Attempting to set up the '{REPORT_WORKSHEET_NAME}' tab...", file=sys.stderr)
    
    source_worksheet = spreadsheet.worksheet(source_tab_name)
    header = source_worksheet.row_values(1)
    if not header:
        print(f"Error: Source tab '{source_tab_name}' is empty. Cannot set up report.", file=sys.stderr)
        sys.exit(1)
        
    price_col_index = next((i for i, col in enumerate(header) if col.startswith('link_price_')), -1)

    if price_col_index == -1:
        print(f"FATAL: Could not find a price column (e.g., 'link_price_usd') in the '{source_tab_name}' tab header.", file=sys.stderr)
        sys.exit(1)
        
    price_col_name = header[price_col_index]
    price_col_letter = col_index_to_letter(price_col_index)
    print(f"Found price column '{price_col_name}' in source tab at column {price_col_letter}.", file=sys.stderr)

    try:
        report_worksheet = spreadsheet.worksheet(REPORT_WORKSHEET_NAME)
        print(f"Found existing tab '{REPORT_WORKSHEET_NAME}'. It will be cleared and reconfigured.", file=sys.stderr)
    except gspread.exceptions.WorksheetNotFound:
        print(f"Tab '{REPORT_WORKSHEET_NAME}' not found. Creating it...", file=sys.stderr)
        report_worksheet = spreadsheet.add_worksheet(title=REPORT_WORKSHEET_NAME, rows=1000, cols=26)

    report_sheet_id = report_worksheet.id
    requests = []

    spreadsheet_metadata = spreadsheet.fetch_sheet_metadata()
    sheet_info = next((s for s in spreadsheet_metadata['sheets'] if s['properties']['sheetId'] == report_sheet_id), None)
    if sheet_info and 'slicers' in sheet_info:
        for slicer in sheet_info['slicers']:
            requests.append({'deleteEmbeddedObject': {'objectId': slicer['slicerId']}})

    report_worksheet.clear()

    # --- Define Formulas and Formats ---
    query_formula = f"=QUERY('{source_tab_name}'!A:G, \"SELECT * WHERE A IS NOT NULL\")"       
    reward_formula = (
        f"=ARRAYFORMULA(IF((A2:A <> \"\") * (TEXT(A2:A, \"YYYY-MM\") <> TEXT(A3:A, \"YYYY-MM\")), "
        f"SUMIF(TEXT(A2:A, \"YYYY-MM\"), TEXT(A2:A, \"YYYY-MM\"), '{source_tab_name}'!I2:I), \"\"))"
    )
    price_formula = f"=ARRAYFORMULA('{source_tab_name}'!{price_col_letter}2:{price_col_letter})"
    total_formula = f"=ARRAYFORMULA(IFERROR(ROUND(I2:I*H2:H,2)))"
    # ***IMPROVED FORMULA***: Prevents #DIV/0! errors if token counts are zero.
    apy_formula = f"=ARRAYFORMULA(IF((D2:D+F2:F)>0, (1 + I2:I/(D2:D+F2:F))^12 - 1, IFERROR(1/0)))"


    currency_symbol = get_currency_symbol(price_col_name)
    currency_format_pattern = f'"{currency_symbol}"#,##0.00'
    print(f"Using currency symbol '{currency_symbol}' for formatting.", file=sys.stderr)

    # --- Build Batch Update Request ---
    requests.extend([
<<<<<<< HEAD
        {'updateCells': {'rows': [{'values': [{'userEnteredValue': {'formulaValue': query_formula}}]}], 'fields': 'userEnteredValue', 'start': {'sheetId': report_sheet_id, 'rowIndex': 0, 'columnIndex': 0}}},
        {'updateCells': {'rows': [{'values': [{'userEnteredValue': {'formulaValue': price_formula}}]}], 'fields': 'userEnteredValue', 'start': {'sheetId': report_sheet_id, 'rowIndex': 1, 'columnIndex': 7}}},
        {'updateCells': {'rows': [{'values': [{'userEnteredValue': {'formulaValue': reward_formula}}]}], 'fields': 'userEnteredValue', 'start': {'sheetId': report_sheet_id, 'rowIndex': 1, 'columnIndex': 8}}},
        {'updateCells': {'rows': [{'values': [{'userEnteredValue': {'formulaValue': total_formula}}]}], 'fields': 'userEnteredValue', 'start': {'sheetId': report_sheet_id, 'rowIndex': 1, 'columnIndex': 9}}},
        {'updateCells': {'rows': [{'values': [{'userEnteredValue': {'formulaValue': apy_formula}}]}], 'fields': 'userEnteredValue', 'start': {'sheetId': report_sheet_id, 'rowIndex': 1, 'columnIndex': 10}}},
        
        {'updateCells': {'rows': [{'values': [{'userEnteredValue': {'stringValue': REPORT_TAB_REWARD_HEADER}}]}], 'fields': 'userEnteredValue', 'start': {'sheetId': report_sheet_id, 'rowIndex': 0, 'columnIndex': 8}}},
        {'updateCells': {'rows': [{'values': [{'userEnteredValue': {'stringValue': f'Monthly Reward {currency_symbol}'}}]}], 'fields': 'userEnteredValue', 'start': {'sheetId': report_sheet_id, 'rowIndex': 0, 'columnIndex': 9}}},
        {'updateCells': {'rows': [{'values': [{'userEnteredValue': {'stringValue': 'Est APY'}}]}], 'fields': 'userEnteredValue', 'start': {'sheetId': report_sheet_id, 'rowIndex': 0, 'columnIndex': 10}}},
        
        {'repeatCell': {'range': {'sheetId': report_sheet_id, 'startRowIndex': 1, 'endRowIndex': 1000, 'startColumnIndex': 0, 'endColumnIndex': 1}, 'cell': {'userEnteredFormat': {'numberFormat': {'type': 'DATE', 'pattern': 'yyyy mmm'}}}, 'fields': 'userEnteredFormat.numberFormat'}},
        {'repeatCell': {'range': {'sheetId': report_sheet_id, 'startRowIndex': 1, 'endRowIndex': 1000, 'startColumnIndex': 7, 'endColumnIndex': 8}, 'cell': {'userEnteredFormat': {'numberFormat': {'type': 'CURRENCY', 'pattern': currency_format_pattern}}}, 'fields': 'userEnteredFormat.numberFormat'}},
        {'repeatCell': {'range': {'sheetId': report_sheet_id, 'startRowIndex': 1, 'endRowIndex': 1000, 'startColumnIndex': 8, 'endColumnIndex': 9}, 'cell': {'userEnteredFormat': {'numberFormat': {'type': 'NUMBER', 'pattern': '0.000'}}}, 'fields': 'userEnteredFormat.numberFormat'}},
        {'repeatCell': {'range': {'sheetId': report_sheet_id, 'startRowIndex': 1, 'endRowIndex': 1000, 'startColumnIndex': 9, 'endColumnIndex': 10}, 'cell': {'userEnteredFormat': {'numberFormat': {'type': 'CURRENCY', 'pattern': currency_format_pattern}}}, 'fields': 'userEnteredFormat.numberFormat'}},
        {'repeatCell': {'range': {'sheetId': report_sheet_id, 'startRowIndex': 1, 'endRowIndex': 1000, 'startColumnIndex': 10, 'endColumnIndex': 11}, 'cell': {'userEnteredFormat': {'numberFormat': {'type': 'PERCENT', 'pattern': '#0.00%'}}}, 'fields': 'userEnteredFormat.numberFormat'}}
=======
        # Set the QUERY formula in cell A1
        {
            'updateCells': {
                'rows': [{'values': [{'userEnteredValue': {'formulaValue': query_formula}}]}],
                'fields': 'userEnteredValue',
                'start': {'sheetId': report_sheet_id, 'rowIndex': 0, 'columnIndex': 0}
            }
        },
        # Set the price formula in column H
        {
            'updateCells': {
                'rows': [{'values': [{'userEnteredValue': {'formulaValue': price_formula}}]}],
                'fields': 'userEnteredValue',
                'start': {'sheetId': report_sheet_id, 'rowIndex': 0, 'columnIndex': 7}
            }
        },
        # Set the header for column I (Monthly Reward)
        {
            'updateCells': {
                'rows': [{'values': [{'userEnteredValue': {'stringValue': REPORT_TAB_REWARD_HEADER}}]}],
                'fields': 'userEnteredValue',
                'start': {'sheetId': report_sheet_id, 'rowIndex': 0, 'columnIndex': 8}
            }
        },
        # Set the reward formula in column I
        {
            'updateCells': {
                'rows': [{'values': [{'userEnteredValue': {'formulaValue': reward_formula}}]}],
                'fields': 'userEnteredValue',
                'start': {'sheetId': report_sheet_id, 'rowIndex': 1, 'columnIndex': 8}
            }
        },
        # Set the total formula in column J
        {
            'updateCells': {
                'rows': [{'values': [{'userEnteredValue': {'formulaValue': total_formula}}]}],
                'fields': 'userEnteredValue',
                'start': {'sheetId': report_sheet_id, 'rowIndex': 1, 'columnIndex': 9}
            }
        },
        # Set the header for column J (Reward $USD)
        {
            'updateCells': {
                'rows': [{'values': [{'userEnteredValue': {'stringValue': 'Monthly Reward'}}]}],
                'fields': 'userEnteredValue',
                'start': {'sheetId': report_sheet_id, 'rowIndex': 0, 'columnIndex': 9}
            }
        },            
        # Set the total formula in column K
        {
            'updateCells': {
                'rows': [{'values': [{'userEnteredValue': {'formulaValue': apy}}]}],
                'fields': 'userEnteredValue',
                'start': {'sheetId': report_sheet_id, 'rowIndex': 1, 'columnIndex': 10}
            }
        },
        # Set the header for column K (APY)
        {
            'updateCells': {
                'rows': [{'values': [{'userEnteredValue': {'stringValue': 'Est APY'}}]}],
                'fields': 'userEnteredValue',
                'start': {'sheetId': report_sheet_id, 'rowIndex': 0, 'columnIndex': 10}
            }
        },        
        # Set Date format
        {
            "repeatCell": {
                "range": {
                    "sheetId": report_sheet_id,
                    "startRowIndex": 1,  # Start at row 2 to skip header
                    "endRowIndex": 1000,  # Covers all potential data rows
                    "startColumnIndex": 0,  # Column A
                    "endColumnIndex": 1    # Only column A
                },
                "cell": {
                    "userEnteredFormat": {
                        "numberFormat": {
                        "type": "DATE",
                        "pattern": "yyyy mmm"
                    },
                "horizontalAlignment": "LEFT"
                 }
                },
            "fields": "userEnteredFormat.numberFormat,userEnteredFormat.horizontalAlignment"
            }
        },
        # Format Column H as $ USD (starting from row 2 to skip header)
        {
            'repeatCell': {
                'range': {
                    'sheetId': report_sheet_id,
                    'startRowIndex': 1,  # Start at row 2 (index 1)
                    'endRowIndex': 1000,  # Arbitrary large number to cover all data rows
                    'startColumnIndex': 7,  # Column H
                    'endColumnIndex': 8   # Exclusive, so this affects only column H
                },
                'cell': {
                    'userEnteredFormat': {
                        'numberFormat': {
                            'type': 'CURRENCY',
                            'pattern': '$#,##0.00'
                        }
                    }
                },
                'fields': 'userEnteredFormat.numberFormat'
            }
        },
        # Format Column I with three decimal places (starting from row 2 to skip header)
        {
            'repeatCell': {
                'range': {
                    'sheetId': report_sheet_id,
                    'startRowIndex': 1,  # Start at row 2
                    'endRowIndex': 1000,
                    'startColumnIndex': 8,  # Column I
                    'endColumnIndex': 9
                },
                'cell': {
                    'userEnteredFormat': {
                        'numberFormat': {
                            'type': 'NUMBER',
                            'pattern': '0.000'
                        }
                    }
                },
                'fields': 'userEnteredFormat.numberFormat'
            }
        },
        # Format Column J as $ USD (starting from row 2 to skip header)
        {
            'repeatCell': {
                'range': {
                    'sheetId': report_sheet_id,
                    'startRowIndex': 1,  # Start at row 2
                    'endRowIndex': 1000,
                    'startColumnIndex': 9,  # Column J
                    'endColumnIndex': 10
                },
                'cell': {
                    'userEnteredFormat': {
                        'numberFormat': {
                            'type': 'CURRENCY',
                            'pattern': '$#,##0.00'
                        }
                    }
                },
                'fields': 'userEnteredFormat.numberFormat'
            }
        },                        
        # Format Column K as APY(starting from row 2 to skip header)
        {
            'repeatCell': {
                'range': {
                    'sheetId': report_sheet_id,
                    'startRowIndex': 1,  # Start at row 2
                    'endRowIndex': 1000,
                    'startColumnIndex': 10,  # Column K
                    'endColumnIndex': 11
                },
                'cell': {
                    'userEnteredFormat': {
                        'numberFormat': {
                            'type': 'PERCENT',
                            'pattern': '#0.00%'
                        }
                    }
                },
                'fields': 'userEnteredFormat.numberFormat'
            }
        }            
>>>>>>> c5950aca
    ])
    
    # ***CORRECTED SLICER***: Uses a condition to filter for numbers > 0, which correctly
    # excludes blanks, text, errors, and zero values.
    print("Adding slicer to filter for monthly rewards greater than zero...", file=sys.stderr)
    requests.append({
        'addSlicer': {
            'slicer': {
                'spec': {
                    'dataRange': {'sheetId': report_sheet_id, 'startColumnIndex': 0, 'endColumnIndex': 9},
                    'columnIndex': 8,
                    'title': "Filter by Reward",
                    'filterCriteria': {
                        'condition': {
                            'type': 'NUMBER_GREATER',
                            'values': [{'userEnteredValue': '0'}]
                        }
                    }
                },
                'position': {'overlayPosition': {'anchorCell': {'sheetId': report_sheet_id, 'rowIndex': 1, 'columnIndex': 11}}}
            }
        }
    })
                            
    requests.append({
        'updateSheetProperties': {'properties': {'sheetId': report_sheet_id, 'index': 0}, 'fields': 'index'}
    })

    if requests:
        print("Applying all changes in a single batch update...", file=sys.stderr)
        spreadsheet.batch_update({'requests': requests})
    
    print(f"Successfully configured tab '{REPORT_WORKSHEET_NAME}'.", file=sys.stderr)
    
def main():
    """Main function to parse arguments and delegate action."""
    parser = argparse.ArgumentParser(description="Update a Google Sheet from CSV data, get the last entry date, or set up a report tab.")
    parser.add_argument('--get-last-date', action='store_true', help="Print the latest date from the 'block_date' column and exit.")
    parser.add_argument('--setup-report-tab', action='store_true', help="Create and configure the 'Monthly Report' summary tab.")
    args = parser.parse_args()

    worksheet = connect_to_gsheet()
    
    if args.get_last_date:
        handle_get_last_date(worksheet)
    elif args.setup_report_tab:
        spreadsheet = worksheet.spreadsheet
        source_tab_name = worksheet.title
        handle_setup_report_tab(spreadsheet, source_tab_name)
    else:
        handle_update_sheet(worksheet)

if __name__ == "__main__":
    try:
        main()
    except KeyboardInterrupt:
        print("\nScript interrupted by user.", file=sys.stderr)
        sys.exit(130)
    except Exception as e:
        print(f"\nAn unhandled error occurred in main: {repr(e)}", file=sys.stderr)
        sys.exit(1)<|MERGE_RESOLUTION|>--- conflicted
+++ resolved
@@ -160,7 +160,6 @@
     new_data_rows = list(csv_reader)
     new_header = new_data_rows[0]
 
-<<<<<<< HEAD
     all_numerical_cols = BASE_NUMERICAL_COLUMNS.copy()
     dynamic_price_col = next((col for col in new_header if col.startswith('link_price_')), None)
     
@@ -170,9 +169,6 @@
     else:
         print("Warning: No column starting with 'link_price_' found in the input CSV.", file=sys.stderr)
         
-=======
-    # ... (the rest of the function continues with the same logic as before for conversions)
->>>>>>> c5950aca
     numerical_col_indices = []
     try:
         numerical_col_indices = [new_header.index(col) for col in all_numerical_cols]
@@ -185,20 +181,12 @@
         print(f"Warning: Date column '{DATE_COLUMN_NAME}' not found in header.", file=sys.stderr)
         date_col_index = None
 
-<<<<<<< HEAD
     converted_rows = [new_data_rows[0]]
     for row in new_data_rows[1:]:
         new_row = row.copy()
         for col_idx in numerical_col_indices:
             if len(new_row) > col_idx:
                 new_row[col_idx] = convert_to_number(new_row[col_idx])
-=======
-    converted_rows = [new_header]
-    for row in new_data_rows[1:]:
-        new_row = row.copy()
-        for col_idx in numerical_col_indices:
-            if len(new_row) > col_idx: new_row[col_idx] = convert_to_number(new_row[col_idx])
->>>>>>> c5950aca
         if date_col_index is not None and len(new_row) > date_col_index and new_row[date_col_index].strip():
             try:
                 parsed_date = datetime.strptime(new_row[date_col_index], '%Y-%m-%d %H:%M:%S')
@@ -259,7 +247,6 @@
         worksheet.append_rows(rows_to_append, value_input_option='USER_ENTERED')
         
         if date_col_index is not None:
-<<<<<<< HEAD
             spreadsheet = worksheet.spreadsheet
             sheet_id = worksheet.id
             requests = [
@@ -276,10 +263,6 @@
             ]
             print(f"Applying date format to column '{DATE_COLUMN_NAME}'...", file=sys.stderr)
             spreadsheet.batch_update({'requests': requests})
-=======
-            # ... (formatting logic remains the same)
-            pass # The original formatting logic is correct
->>>>>>> c5950aca
         
         print("Successfully updated the Google Sheet.", file=sys.stderr)
     else:
@@ -357,7 +340,6 @@
 
     # --- Build Batch Update Request ---
     requests.extend([
-<<<<<<< HEAD
         {'updateCells': {'rows': [{'values': [{'userEnteredValue': {'formulaValue': query_formula}}]}], 'fields': 'userEnteredValue', 'start': {'sheetId': report_sheet_id, 'rowIndex': 0, 'columnIndex': 0}}},
         {'updateCells': {'rows': [{'values': [{'userEnteredValue': {'formulaValue': price_formula}}]}], 'fields': 'userEnteredValue', 'start': {'sheetId': report_sheet_id, 'rowIndex': 1, 'columnIndex': 7}}},
         {'updateCells': {'rows': [{'values': [{'userEnteredValue': {'formulaValue': reward_formula}}]}], 'fields': 'userEnteredValue', 'start': {'sheetId': report_sheet_id, 'rowIndex': 1, 'columnIndex': 8}}},
@@ -373,178 +355,6 @@
         {'repeatCell': {'range': {'sheetId': report_sheet_id, 'startRowIndex': 1, 'endRowIndex': 1000, 'startColumnIndex': 8, 'endColumnIndex': 9}, 'cell': {'userEnteredFormat': {'numberFormat': {'type': 'NUMBER', 'pattern': '0.000'}}}, 'fields': 'userEnteredFormat.numberFormat'}},
         {'repeatCell': {'range': {'sheetId': report_sheet_id, 'startRowIndex': 1, 'endRowIndex': 1000, 'startColumnIndex': 9, 'endColumnIndex': 10}, 'cell': {'userEnteredFormat': {'numberFormat': {'type': 'CURRENCY', 'pattern': currency_format_pattern}}}, 'fields': 'userEnteredFormat.numberFormat'}},
         {'repeatCell': {'range': {'sheetId': report_sheet_id, 'startRowIndex': 1, 'endRowIndex': 1000, 'startColumnIndex': 10, 'endColumnIndex': 11}, 'cell': {'userEnteredFormat': {'numberFormat': {'type': 'PERCENT', 'pattern': '#0.00%'}}}, 'fields': 'userEnteredFormat.numberFormat'}}
-=======
-        # Set the QUERY formula in cell A1
-        {
-            'updateCells': {
-                'rows': [{'values': [{'userEnteredValue': {'formulaValue': query_formula}}]}],
-                'fields': 'userEnteredValue',
-                'start': {'sheetId': report_sheet_id, 'rowIndex': 0, 'columnIndex': 0}
-            }
-        },
-        # Set the price formula in column H
-        {
-            'updateCells': {
-                'rows': [{'values': [{'userEnteredValue': {'formulaValue': price_formula}}]}],
-                'fields': 'userEnteredValue',
-                'start': {'sheetId': report_sheet_id, 'rowIndex': 0, 'columnIndex': 7}
-            }
-        },
-        # Set the header for column I (Monthly Reward)
-        {
-            'updateCells': {
-                'rows': [{'values': [{'userEnteredValue': {'stringValue': REPORT_TAB_REWARD_HEADER}}]}],
-                'fields': 'userEnteredValue',
-                'start': {'sheetId': report_sheet_id, 'rowIndex': 0, 'columnIndex': 8}
-            }
-        },
-        # Set the reward formula in column I
-        {
-            'updateCells': {
-                'rows': [{'values': [{'userEnteredValue': {'formulaValue': reward_formula}}]}],
-                'fields': 'userEnteredValue',
-                'start': {'sheetId': report_sheet_id, 'rowIndex': 1, 'columnIndex': 8}
-            }
-        },
-        # Set the total formula in column J
-        {
-            'updateCells': {
-                'rows': [{'values': [{'userEnteredValue': {'formulaValue': total_formula}}]}],
-                'fields': 'userEnteredValue',
-                'start': {'sheetId': report_sheet_id, 'rowIndex': 1, 'columnIndex': 9}
-            }
-        },
-        # Set the header for column J (Reward $USD)
-        {
-            'updateCells': {
-                'rows': [{'values': [{'userEnteredValue': {'stringValue': 'Monthly Reward'}}]}],
-                'fields': 'userEnteredValue',
-                'start': {'sheetId': report_sheet_id, 'rowIndex': 0, 'columnIndex': 9}
-            }
-        },            
-        # Set the total formula in column K
-        {
-            'updateCells': {
-                'rows': [{'values': [{'userEnteredValue': {'formulaValue': apy}}]}],
-                'fields': 'userEnteredValue',
-                'start': {'sheetId': report_sheet_id, 'rowIndex': 1, 'columnIndex': 10}
-            }
-        },
-        # Set the header for column K (APY)
-        {
-            'updateCells': {
-                'rows': [{'values': [{'userEnteredValue': {'stringValue': 'Est APY'}}]}],
-                'fields': 'userEnteredValue',
-                'start': {'sheetId': report_sheet_id, 'rowIndex': 0, 'columnIndex': 10}
-            }
-        },        
-        # Set Date format
-        {
-            "repeatCell": {
-                "range": {
-                    "sheetId": report_sheet_id,
-                    "startRowIndex": 1,  # Start at row 2 to skip header
-                    "endRowIndex": 1000,  # Covers all potential data rows
-                    "startColumnIndex": 0,  # Column A
-                    "endColumnIndex": 1    # Only column A
-                },
-                "cell": {
-                    "userEnteredFormat": {
-                        "numberFormat": {
-                        "type": "DATE",
-                        "pattern": "yyyy mmm"
-                    },
-                "horizontalAlignment": "LEFT"
-                 }
-                },
-            "fields": "userEnteredFormat.numberFormat,userEnteredFormat.horizontalAlignment"
-            }
-        },
-        # Format Column H as $ USD (starting from row 2 to skip header)
-        {
-            'repeatCell': {
-                'range': {
-                    'sheetId': report_sheet_id,
-                    'startRowIndex': 1,  # Start at row 2 (index 1)
-                    'endRowIndex': 1000,  # Arbitrary large number to cover all data rows
-                    'startColumnIndex': 7,  # Column H
-                    'endColumnIndex': 8   # Exclusive, so this affects only column H
-                },
-                'cell': {
-                    'userEnteredFormat': {
-                        'numberFormat': {
-                            'type': 'CURRENCY',
-                            'pattern': '$#,##0.00'
-                        }
-                    }
-                },
-                'fields': 'userEnteredFormat.numberFormat'
-            }
-        },
-        # Format Column I with three decimal places (starting from row 2 to skip header)
-        {
-            'repeatCell': {
-                'range': {
-                    'sheetId': report_sheet_id,
-                    'startRowIndex': 1,  # Start at row 2
-                    'endRowIndex': 1000,
-                    'startColumnIndex': 8,  # Column I
-                    'endColumnIndex': 9
-                },
-                'cell': {
-                    'userEnteredFormat': {
-                        'numberFormat': {
-                            'type': 'NUMBER',
-                            'pattern': '0.000'
-                        }
-                    }
-                },
-                'fields': 'userEnteredFormat.numberFormat'
-            }
-        },
-        # Format Column J as $ USD (starting from row 2 to skip header)
-        {
-            'repeatCell': {
-                'range': {
-                    'sheetId': report_sheet_id,
-                    'startRowIndex': 1,  # Start at row 2
-                    'endRowIndex': 1000,
-                    'startColumnIndex': 9,  # Column J
-                    'endColumnIndex': 10
-                },
-                'cell': {
-                    'userEnteredFormat': {
-                        'numberFormat': {
-                            'type': 'CURRENCY',
-                            'pattern': '$#,##0.00'
-                        }
-                    }
-                },
-                'fields': 'userEnteredFormat.numberFormat'
-            }
-        },                        
-        # Format Column K as APY(starting from row 2 to skip header)
-        {
-            'repeatCell': {
-                'range': {
-                    'sheetId': report_sheet_id,
-                    'startRowIndex': 1,  # Start at row 2
-                    'endRowIndex': 1000,
-                    'startColumnIndex': 10,  # Column K
-                    'endColumnIndex': 11
-                },
-                'cell': {
-                    'userEnteredFormat': {
-                        'numberFormat': {
-                            'type': 'PERCENT',
-                            'pattern': '#0.00%'
-                        }
-                    }
-                },
-                'fields': 'userEnteredFormat.numberFormat'
-            }
-        }            
->>>>>>> c5950aca
     ])
     
     # ***CORRECTED SLICER***: Uses a condition to filter for numbers > 0, which correctly
